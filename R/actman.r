--- conflicted
+++ resolved
@@ -1,11 +1,7 @@
 #############################################################################
 ### ACTman package                                                        ###
 ### Script authors: Yoram Kunkels, Stefan Knapen, & Ando Emerencia        ###
-<<<<<<< HEAD
-### Most recent Update: 30-11-2017                                        ###
-=======
 ### Most recent Update: 26-02-2018                                        ###
->>>>>>> b3d21d88
 ### Supported devices: Actiwatch 2 Respironics & MW8                      ###
 ###~@~@~@~@~@~@~@~@~@~@~@~@~@~@~@~@~@~@~@~@~@~@~@~@~@~@~@~@~@~@~@~@~@~@~@~###
 
@@ -53,23 +49,14 @@
   # List files and initiate overview file
   pattern_file <- ""
   if (iwantsleepanalysis) { # iwantsleepanalysis determines input .csv's because of added sleeplog .csv
-<<<<<<< HEAD
-    pattern_file <- "SWITCH-001_actfile_new.csv"
-=======
     pattern_file <- "_actdata.csv"
->>>>>>> b3d21d88
     ACTdata.files <- sort(list.files(getwd(), pattern = pattern_file))
   } else {
     pattern_file <- ".csv"
     ACTdata.files <- sort(list.files(getwd(), pattern = pattern_file))
-<<<<<<< HEAD
-      if (any((grep(pattern = "SLEEPLOG", x = ACTdata.files)))){
-          ACTdata.files <- ACTdata.files[-(grep(pattern = "SLEEPLOG", x = ACTdata.files))] # Remove any SLEEPLOG's from list if not needed
-=======
-      if (any((grep(pattern = "sleeplog", x = ACTdata.files)))){
-          ACTdata.files <- ACTdata.files[-(grep(pattern = "sleeplog", x = ACTdata.files))] # Remove any SLEEPLOG's from list if not needed
->>>>>>> b3d21d88
-      }
+    if (any((grep(pattern = "sleeplog", x = ACTdata.files)))){
+      ACTdata.files <- ACTdata.files[-(grep(pattern = "sleeplog", x = ACTdata.files))] # Remove any SLEEPLOG's from list if not needed
+    }
   }
 
   ACTdata.overview <- data.frame("filename" = ACTdata.files, "start" = NA, "end" = NA, "end2" = NA, "end3" = NA,
@@ -120,7 +107,7 @@
       ACTdata.1 <- read.csv(paste(ACTdata.files[i]), header = FALSE, fill = TRUE, stringsAsFactors = FALSE, col.names = c("A", "B", "C"))
 
       if (any(ACTdata.1[, 1] == "Raw data:")) {
-          ACTdata.1 <- as.data.frame(ACTdata.1[((which(ACTdata.1[, 1] == "Raw data:")) + 2):nrow(ACTdata.1), ])
+        ACTdata.1 <- as.data.frame(ACTdata.1[((which(ACTdata.1[, 1] == "Raw data:")) + 2):nrow(ACTdata.1), ])
       } else {
         ACTdata.1 <- read.csv(paste(ACTdata.files[i]), header = TRUE, fill = TRUE, stringsAsFactors = FALSE, col.names = c("A", "B", "C"))
       }
@@ -131,34 +118,34 @@
 
       # Test for 30 sec. bins!
       if (any(grepl(pattern = ":30", x = ACTdata.1$B[1:2]))) {
-          print("Detecting Epoch Length.......")
-          print("Warning: 30 sec. Epoch's Detected!")
-          print("Action: Binning 30 sec. Epochs in 60 sec. Epochs")
-          print("")
-
-
-
-          ACTdata.TEMP <- ACTdata.1[(grepl(pattern = ":00", x = ACTdata.1$B)), ]
-          #! Deze regel geeft een warning:
-          #! In as.numeric(ACTdata.TEMP$C) + as.numeric(ACTdata.1[(grepl(pattern = ":30",  :
-          #!   longer object length is not a multiple of shorter object length
-          #! Dit komt omdat er 1 tijd meer is die eindigt op :00 dan op :30
-          #! Maar volgens mij gaat het voor alle gevallen wel zoals je zou verwachten, en om alles
-          #! om te schrijven is een boel werk en veel meer code. Ik zou het zo laten.
-          ACTdata.TEMP$C <- as.numeric(ACTdata.TEMP$C) + as.numeric(ACTdata.1[(grepl(pattern = ":30", x = ACTdata.1$B)), ]$C)
-
-          ACTdata.1.sub <- ACTdata.TEMP
-          colnames(ACTdata.1.sub) <- c("Date", "Time", "Activity")
-          ACTdata.1.sub$Activity <- as.numeric(ACTdata.1.sub$Activity)
-
-          rm(ACTdata.TEMP)
+        print("Detecting Epoch Length.......")
+        print("Warning: 30 sec. Epoch's Detected!")
+        print("Action: Binning 30 sec. Epochs in 60 sec. Epochs")
+        print("")
+
+
+
+        ACTdata.TEMP <- ACTdata.1[(grepl(pattern = ":00", x = ACTdata.1$B)), ]
+        #! Deze regel geeft een warning:
+        #! In as.numeric(ACTdata.TEMP$C) + as.numeric(ACTdata.1[(grepl(pattern = ":30",  :
+        #!   longer object length is not a multiple of shorter object length
+        #! Dit komt omdat er 1 tijd meer is die eindigt op :00 dan op :30
+        #! Maar volgens mij gaat het voor alle gevallen wel zoals je zou verwachten, en om alles
+        #! om te schrijven is een boel werk en veel meer code. Ik zou het zo laten.
+        ACTdata.TEMP$C <- as.numeric(ACTdata.TEMP$C) + as.numeric(ACTdata.1[(grepl(pattern = ":30", x = ACTdata.1$B)), ]$C)
+
+        ACTdata.1.sub <- ACTdata.TEMP
+        colnames(ACTdata.1.sub) <- c("Date", "Time", "Activity")
+        ACTdata.1.sub$Activity <- as.numeric(ACTdata.1.sub$Activity)
+
+        rm(ACTdata.TEMP)
 
       } else {
         print("Detecting Epoch Length.......")
         print("Normal 60 sec. Epochs detected")
         print("No changes made")
         print("")
-        }
+      }
 
     }
 
@@ -221,21 +208,17 @@
     print("Task 6: Reporting NA's")
     ACTdata.overview[i, "missings"] <- table(is.na(ACTdata.1.sub))["TRUE"]  # write missings to overview
     if (na_omit) {
-        ACTdata.1.sub <- na.omit(ACTdata.1.sub)
+      ACTdata.1.sub <- na.omit(ACTdata.1.sub)
     }
     print(paste("Number of NA's in this Dataset:", ACTdata.overview[i, "missings"]))
     print(paste("This is:", round(ACTdata.overview[i, "missings"] / ACTdata.overview[i, "numberofobs"], 3), "% of the total number of observations!"))
     print("")
 
     # User-control over Analysis if too much Missings!
-<<<<<<< HEAD
-    if ((ACTdata.overview[i, "missings"] / ACTdata.overview[i, "numberofobs"]) > 0.01){
-=======
 
     #### Function below gave an error when there are NO missings (ACTdata.overview[i, "missings"] == NA), so made a function first to test this. If it is NA, than return 0, so the next test is FALSE.
     number_of_missings <- ifelse(is.na(ACTdata.overview[i, "missings"]), 0, ACTdata.overview[i, "missings"])
     if ((number_of_missings / ACTdata.overview[i, "numberofobs"]) > 0.01){ # Gives error when there are NO missings.
->>>>>>> b3d21d88
       # if (winDialog(type = "yesno", message = "More than 0.01% of data is missing!\nAnalysis results might deviate from true values!\nDo you want to continue?") == "NO"){
       #   stop("Stopped by user!")
       # }
@@ -265,11 +248,7 @@
 
     ## If Activity in Last 5 observations is on average zero, Skip to Last Activity:
     ACTdata.1.sub.last5act <- ACTdata.1.sub$Activity[(nrow(ACTdata.1.sub) - 4):nrow(ACTdata.1.sub)] # Last 5 activity counts in dataset
-<<<<<<< HEAD
-    ACTdata.1.sub.last5act.active <- sum(ACTdata.1.sub.last5act, na.rm = TRUE) >= (5 * length(ACTdata.1.sub.last5act)) # Is there on average more than 5 counts per obs?
-=======
     ACTdata.1.sub.last5act.active <- sum(ACTdata.1.sub.last5act, na.rm = T) >= (5 * length(ACTdata.1.sub.last5act)) # Is there on average more than 5 counts per obs?
->>>>>>> b3d21d88
     print("Task 7: Checking for Activity in Last 5 observations")
     if (ACTdata.1.sub.last5act.active == FALSE) {
       print("Warning: No Activity in Last 5 observations!")
@@ -314,7 +293,7 @@
 
     # Read managed dataset for CRV analysis
     CRV.data <- read.table(file = file.path(newdir, paste(gsub(pattern = ".csv", replacement = "", x = ACTdata.files[i]), "MANAGED.txt")),
-                          stringsAsFactors = FALSE)
+                           stringsAsFactors = FALSE)
     colnames(CRV.data) <- c("Date", "Time", "Activity")
 
 
@@ -384,33 +363,33 @@
 
     } else {
 
-        if (circadian_analysis){
-            r2 <- nparcalc(myACTdevice = myACTdevice, movingwindow = movingwindow, CRV.data = CRV.data, ACTdata.1.sub = ACTdata.1.sub)
-
-            # Attach r2 output to overview
-            ACTdata.overview[i, "r2.IS"] <- r2$IS
-            ACTdata.overview[i, "r2.IV"] <- r2$IV
-            ACTdata.overview[i, "r2.RA"] <- round(r2$RA, 2)
-            ACTdata.overview[i, "r2.L5"] <- round(r2$L5, 2)
-            ACTdata.overview[i, "r2.L5_starttime"] <- as.character(strftime(r2$L5_starttime, format = "%H:%M:%S"))
-            ACTdata.overview[i, "r2.M10"] <- round(r2$M10, 2)
-            ACTdata.overview[i, "r2.M10_starttime"] <- as.character(strftime(r2$M10_starttime, format = "%H:%M:%S"))
-        }
+      if (circadian_analysis){
+        r2 <- nparcalc(myACTdevice = myACTdevice, movingwindow = movingwindow, CRV.data = CRV.data, ACTdata.1.sub = ACTdata.1.sub)
+
+        # Attach r2 output to overview
+        ACTdata.overview[i, "r2.IS"] <- r2$IS
+        ACTdata.overview[i, "r2.IV"] <- r2$IV
+        ACTdata.overview[i, "r2.RA"] <- round(r2$RA, 2)
+        ACTdata.overview[i, "r2.L5"] <- round(r2$L5, 2)
+        ACTdata.overview[i, "r2.L5_starttime"] <- as.character(strftime(r2$L5_starttime, format = "%H:%M:%S"))
+        ACTdata.overview[i, "r2.M10"] <- round(r2$M10, 2)
+        ACTdata.overview[i, "r2.M10_starttime"] <- as.character(strftime(r2$M10_starttime, format = "%H:%M:%S"))
+      }
     }
 
     if (nparACT_compare) {
-        # Use nparACT Package to calculate Experimental Variables
-        # Calculate IS, etc. with nparACT
-        r <- nparACT::nparACT_base_loop(path = newdir, SR = 1/60, fulldays = T, plot = F)
-
-        # Attach nparACT output to overview
-        ACTdata.overview[i, "IS"] <- r$IS
-        ACTdata.overview[i, "IV"] <- r$IV
-        ACTdata.overview[i, "RA"] <- r$RA
-        ACTdata.overview[i, "L5"] <- r$L5
-        ACTdata.overview[i, "L5_starttime"] <- r$L5_starttime
-        ACTdata.overview[i, "M10"] <- r$M10
-        ACTdata.overview[i, "M10_starttime"] <- r$M10_starttime
+      # Use nparACT Package to calculate Experimental Variables
+      # Calculate IS, etc. with nparACT
+      r <- nparACT::nparACT_base_loop(path = newdir, SR = 1/60, fulldays = T, plot = F)
+
+      # Attach nparACT output to overview
+      ACTdata.overview[i, "IS"] <- r$IS
+      ACTdata.overview[i, "IV"] <- r$IV
+      ACTdata.overview[i, "RA"] <- r$RA
+      ACTdata.overview[i, "L5"] <- r$L5
+      ACTdata.overview[i, "L5_starttime"] <- r$L5_starttime
+      ACTdata.overview[i, "M10"] <- r$M10
+      ACTdata.overview[i, "M10_starttime"] <- r$M10_starttime
     }
 
     # Set wd back to main workdir
@@ -440,16 +419,16 @@
   colnames(ACTdata.1.sub.expvars) <- c("IS", "IV", "RA", "L5", "L5 Start time", "M10", "M10 Start time", "No. of Days")
   # Update overview, depending on nparACT_compare
   if (!nparACT_compare) {
-      ACTdata.overview["IS"] <- NULL
-      ACTdata.overview["IV"] <- NULL
-      ACTdata.overview["RA"] <- NULL
-      ACTdata.overview["L5"] <- NULL
-      ACTdata.overview["L5_starttime"] <- NULL
-      ACTdata.overview["M10"] <- NULL
-      ACTdata.overview["M10_starttime"] <- NULL
-
-      # Rename Circdin variables if not nparACT_compare
-      colnames(ACTdata.overview) <- gsub(pattern = "r2.", x = colnames(ACTdata.overview), replacement = "")
+    ACTdata.overview["IS"] <- NULL
+    ACTdata.overview["IV"] <- NULL
+    ACTdata.overview["RA"] <- NULL
+    ACTdata.overview["L5"] <- NULL
+    ACTdata.overview["L5_starttime"] <- NULL
+    ACTdata.overview["M10"] <- NULL
+    ACTdata.overview["M10_starttime"] <- NULL
+
+    # Rename Circdin variables if not nparACT_compare
+    colnames(ACTdata.overview) <- gsub(pattern = "r2.", x = colnames(ACTdata.overview), replacement = "")
   }
 
   # Export Experimental variables to .pdf
@@ -471,6 +450,3 @@
     View(ACTdata.overview)
   }
 }
-
-
-
